--- conflicted
+++ resolved
@@ -24,12 +24,8 @@
     "ai": "^5.0.75",
     "cmdk": "^1.1.1",
     "dexie": "^4.2.1",
-<<<<<<< HEAD
+    "framer-motion": "^11.18.2",
     "lucide-react": "^0.546.0",
-=======
-    "framer-motion": "^11.0.0",
-    "lucide-react": "^0.460.0",
->>>>>>> 15fcfb21
     "plasmo": "0.90.5",
     "react": "18.2.0",
     "react-dom": "18.2.0",
