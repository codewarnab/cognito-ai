--- conflicted
+++ resolved
@@ -6,7 +6,7 @@
 https://www.copilotkit.ai/examples/travel-planner
 https://github.com/cupcakearmy/ora?tab=readme-ov-file
 
-<<<<<<< HEAD
+# DETAILED FEATURE LIST (from HEAD branch)
 1. add db save after onfinish 
 2. auto summarize button if user in long article 
 3. history tagging 
@@ -19,10 +19,8 @@
 10.https://github.com/github/github-mcp-server/blob/main/docs/host-integration.md github mcp support 
 11. https://chromewebstore.google.com/detail/scribbl-ai-meeting-notes/kmjmlilenakedodldceipdnmmnfkahni google meet notes taking with extension 
 12.https://21st.dev/community/components/hextaui/shining-text/default for onbaoridng 
-=======
 
-
-
+# GENERAL FEATURE CATEGORIES (from aisdk branch)
 #tool renderer in ui
 #history, memory, remainder, tabs (useNavigateTo add new tab param)
 #search using chrome search api, also add permision for that and microphone
@@ -38,5 +36,4 @@
 ui improvements
 floating action button to select tables
 onboarding
-settings page - api key, voice settings, etc
->>>>>>> 54d1d77e
+settings page - api key, voice settings, etc