/**
 * Custom CopilotKit Chat Styles
 * Adapted for Chrome Extension Side Panel
 * ENHANCED VERSION: Dark theme with glassmorphism from chrome-ai
 */

/* Remove white border/padding from browser default styles */
html, body {
    margin: 0;
    padding: 0;
    width: 100%;
    height: 100%;
    overflow: hidden;
    background: #0a0e1a;
}

#__plasmo {
    width: 100%;
    height: 100%;
    margin: 0;
    padding: 0;
    background: #0a0e1a;
}

.copilot-chat-window {
    display: flex;
    flex-direction: column;
    height: 100vh;
    width: 100%;
    margin: 0;
    padding: 0;
    background: #0a0e1a;
    color: #e4e6eb;
    position: fixed;
    top: 0;
    left: 0;
    right: 0;
    bottom: 0;
}

/* Header */
.copilot-header {
    padding: 12px 16px;
    background: transparent;
    flex-shrink: 0;
    min-height: 60px;
}

.copilot-header-content {
    display: flex;
    align-items: center;
    justify-content: space-between;
    gap: 8px;
    width: 100%;
}

.copilot-header-left {
    display: flex;
    align-items: center;
    gap: 10px;
    flex: 1;
    min-width: 0; /* Allow shrinking */
}

.copilot-header-actions {
    display: flex;
    align-items: center;
    gap: 4px;
    flex-shrink: 0;
    margin-left: auto; /* push actions cluster to the extreme right */
}

<<<<<<< HEAD
/* Tool calls in messages */
.message-tools {
    margin-top: 12px;
    display: flex;
    flex-direction: column;
    gap: 8px;
}

.copilot-settings-button,
.copilot-memory-button {
=======
/* Header kebab menu */
.copilot-header-menu-wrapper {
    position: relative;
    margin-left: auto; /* ensure three dots can sit flush right when mixed with other actions */
}

.copilot-header-menu {
    position: absolute;
    top: 36px;
    right: 0;
    min-width: 200px;
    background: rgba(13, 13, 13, 0.98);
    border: 1px solid rgba(255, 255, 255, 0.12);
    border-radius: 10px;
    box-shadow: 0 8px 24px rgba(0,0,0,0.35);
>>>>>>> 15fcfb21
    padding: 6px;
    z-index: 2000;
}

.copilot-header-menu-item {
    width: 100%;
    text-align: left;
    padding: 10px 12px;
    background: transparent;
    border: none;
    color: rgba(255, 255, 255, 0.9);
    border-radius: 8px;
    cursor: pointer;
    font-size: 14px;
}

.copilot-header-menu-item:hover {
    background: rgba(255, 255, 255, 0.08);
}

/* Responsive adjustments for very small screens */
@media (max-width: 320px) {
    .copilot-header {
        padding: 10px 12px;
    }
    
    .copilot-header-content {
        gap: 6px;
    }
    
    .copilot-header-left {
        gap: 8px;
    }
    
    .copilot-header-actions {
        gap: 3px;
    }
    
    .copilot-header-button {
        min-width: 28px;
        height: 28px;
        padding: 4px;
    }
    
    .copilot-clear-button {
        padding: 4px 8px;
        height: 28px;
        font-size: 11px;
    }
}

/* Extra small screens - hide some buttons if needed */
@media (max-width: 240px) {
    .copilot-header {
        padding: 8px 10px;
    }
    
    .copilot-header-content {
        gap: 4px;
    }
    
    .copilot-header-left {
        gap: 6px;
    }
    
    .copilot-header-actions {
        gap: 2px;
    }
    
    .copilot-header-button {
        min-width: 26px;
        height: 26px;
        padding: 3px;
    }
    
    .copilot-clear-button {
        padding: 3px 6px;
        height: 26px;
        font-size: 10px;
    }
    
    .copilot-avatar {
        width: 28px;
        height: 28px;
    }
}

.copilot-header-button {
    padding: 6px;
    background: transparent;
    border: none;
    cursor: pointer;
    color: rgba(255, 255, 255, 0.7);
    transition: all 0.2s ease;
    display: flex;
    align-items: center;
    justify-content: center;
    min-width: 32px;
    height: 32px;
}

.copilot-header-button:hover {
    background: rgba(255, 255, 255, 0.1);
    color: rgba(255, 255, 255, 0.9);
    transform: translateY(-1px);
}

.copilot-header-button:focus-visible {
    outline: 2px solid rgba(59, 130, 246, 0.5);
    outline-offset: 2px;
}

.copilot-settings-button {
    padding: 6px;
    background: transparent;
    border: none;
    cursor: pointer;
    color: rgba(255, 255, 255, 0.7);
    transition: all 0.2s ease;
    display: flex;
    align-items: center;
    justify-content: center;
    min-width: 32px;
    height: 32px;
}

.copilot-settings-button:hover {
    background: rgba(255, 255, 255, 0.1);
    border-color: rgba(255, 255, 255, 0.2);
    color: rgba(255, 255, 255, 0.9);
    transform: translateY(-1px);
}

.copilot-settings-button:focus-visible {
    outline: 2px solid rgba(59, 130, 246, 0.5);
    outline-offset: 2px;
}

.copilot-memory-button {
    padding: 6px;
    background: transparent;
    border: none;
    cursor: pointer;
    color: rgba(255, 255, 255, 0.7);
    transition: all 0.2s ease;
    display: flex;
    align-items: center;
    justify-content: center;
    min-width: 32px;
    height: 32px;
    font-size: 16px;
}

.copilot-memory-button:hover {
    background: rgba(255, 255, 255, 0.1);
    color: rgba(255, 255, 255, 0.9);
}

.copilot-memory-button:focus-visible {
    outline: 2px solid rgba(255, 255, 255, 0.2);
    outline-offset: 2px;
}

.copilot-clear-button {
    padding: 6px 10px;
    background: transparent;
    border: none;
    cursor: pointer;
    font-size: 12px;
    font-weight: 500;
    color: rgba(239, 68, 68, 0.8);
    transition: all 0.2s ease;
    display: flex;
    align-items: center;
    gap: 4px;
    height: 32px;
    min-width: auto;
    white-space: nowrap;
    flex-shrink: 0;
}

.copilot-clear-button:hover:not(:disabled) {
    background: rgba(239, 68, 68, 0.1);
    color: rgba(239, 68, 68, 1);
    transform: translateY(-1px);
}

.copilot-clear-button:disabled {
    opacity: 0.4;
    cursor: not-allowed;
    transform: none;
}

.copilot-avatar {
    width: 32px;
    height: 32px;
    display: flex;
    align-items: center;
    justify-content: center;
    background: rgba(59, 130, 246, 0.1);
    border-radius: 8px;
    border: 1px solid rgba(59, 130, 246, 0.2);
    flex-shrink: 0;
}

.copilot-title h3 {
    margin: 0;
    font-size: 14px;
    font-weight: 600;
    color: #ffffff;
    white-space: nowrap;
    overflow: hidden;
    text-overflow: ellipsis;
}

.copilot-title p {
    margin: 0;
    font-size: 11px;
    color: rgba(255, 255, 255, 0.6);
    white-space: nowrap;
    overflow: hidden;
    text-overflow: ellipsis;
    display: none; /* Hide by default on small screens */
}

/* Show subtitle only on medium to larger screens */
@media (min-width: 400px) {
    .copilot-title p {
        display: block;
    }
}

/* Responsive title adjustments for small screens */
@media (max-width: 280px) {
    .copilot-title h3 {
        font-size: 13px;
    }
}

/* Messages Area */
.copilot-messages {
    flex: 1;
    overflow-y: auto;
    overflow-x: hidden;
    padding: 16px;
    display: flex;
    flex-direction: column;
    gap: 16px;
    background: #0a0e1a;
    min-height: 0;
}

.copilot-empty-state {
    text-align: center;
    padding: 48px 20px;
    color: rgba(255, 255, 255, 0.5);
    display: flex;
    flex-direction: column;
    align-items: center;
    justify-content: center;
    height: 100%;
}

.copilot-empty-icon {
    font-size: 48px;
    margin-bottom: 12px;
    opacity: 0.5;
}

.copilot-empty-state p {
    margin: 8px 0;
    font-size: 14px;
    color: rgba(255, 255, 255, 0.7);
}

.copilot-empty-subtitle {
    font-size: 12px !important;
    color: rgba(255, 255, 255, 0.5);
}

/* Message */
.copilot-message {
    display: flex;
    gap: 8px;
    max-width: 100%;
}

.copilot-message-user {
    justify-content: flex-end;
}

.copilot-message-assistant {
    justify-content: flex-start;
    align-items: flex-start;
}

.copilot-message-avatar {
    display: none !important;
}

.copilot-message-bubble {
    border-radius: 12px;
    padding: 10px 14px;
    max-width: 80%;
    font-size: 16px;
    line-height: 1.5;
    word-wrap: break-word;
}

.copilot-message-bubble-user {
    background: var(--message-user-bg);
    color: var(--white-stream);
    margin-left: auto;
    box-shadow: 0 2px 8px var(--message-user-shadow);
}

.copilot-message-bubble-assistant {
    background: transparent !important;
    color: var(--text-primary);
    border: none !important;
    box-shadow: none !important;
    padding: 0 !important;
    border-radius: 0 !important;
    max-width: 100% !important;
    font-size: 16px !important;
}

.copilot-message-bubble-no-bg {
    background: transparent !important;
    padding: 0 !important;
}

.copilot-message-content {
    white-space: pre-wrap;
    word-break: break-word;
}

/* Generative UI Container */
.copilot-generative-ui {
    margin-top: 12px;
    padding-top: 12px;
    border-top: 1px solid rgba(255, 255, 255, 0.05);
}

/* Loading Animation */
.copilot-loading {
    display: flex;
    gap: 4px;
    padding: 4px 0;
}

.copilot-loading-dot {
    width: 8px;
    height: 8px;
    background: rgba(255, 255, 255, 0.4);
    border-radius: 50%;
    animation: copilot-bounce 1.4s infinite ease-in-out both;
}

@keyframes copilot-bounce {

    0%,
    80%,
    100% {
        transform: scale(0);
    }

    40% {
        transform: scale(1);
    }
}

/* Input Area */
.copilot-input-container {
    border-top: 1px solid rgba(255, 255, 255, 0.05);
    padding: 12px 16px;
    background: #0a0e1a;
    flex-shrink: 0;
    position: relative;
}

.copilot-input-form {
    width: 100%;
}

/* Advanced Composer - Sleek Design */
.copilot-composer {
    display: flex;
    flex-direction: column;
    background: var(--bg-quaternary);
    border: 1px solid var(--border-color);
    border-radius: var(--radius-lg);
    overflow: visible;
    transition: all 0.3s cubic-bezier(0.4, 0, 0.2, 1);
    box-shadow: var(--shadow-dark);
    padding: var(--spacing-sm);
    gap: var(--spacing-sm);
}

.copilot-composer:focus-within {
    border-color: var(--border-color-focus);
    background: var(--bg-quinary);
    box-shadow: var(--shadow-glow);
}

.copilot-composer-header {
    padding: 0;
    display: none;
}

.copilot-header-action {
    background: transparent;
    border: none;
    cursor: pointer;
    font-size: 16px;
    opacity: 0.6;
    transition: opacity 0.2s;
    padding: 4px 8px;
}

.copilot-header-action:hover:not(:disabled) {
    opacity: 1;
}

.copilot-header-action:disabled {
    opacity: 0.3;
    cursor: not-allowed;
}

/* Primary input area - Textarea */
.copilot-composer-primary {
    display: flex;
    align-items: center;
    gap: 8px;
    flex: 1;
    overflow: hidden;
    min-height: 24px;
}

/* Bottom section - Options left, Buttons right */
.copilot-composer-bottom {
    display: flex;
    align-items: flex-end;
    justify-content: space-between;
    gap: 12px;
}

/* Mode selector on bottom left */
.copilot-composer-options {
    position: relative;
}

/* Add button */
.copilot-add-button {
    background: transparent;
    border: none;
    color: rgba(255, 255, 255, 0.5);
    cursor: pointer;
    padding: 8px;
    border-radius: 20px;
    transition: all 0.2s ease;
    display: flex;
    align-items: center;
    justify-content: center;
    flex-shrink: 0;
    min-width: 36px;
    height: 36px;
}

.copilot-add-button:hover {
    background: rgba(255, 255, 255, 0.1);
    color: rgba(255, 255, 255, 0.8);
}

/* Textarea */
.copilot-textarea {
    flex: 1;
    background: transparent;
    border: none;
    color: #ffffff;
    outline: none;
    resize: none;
    font-size: 14px;
    font-family: -apple-system, BlinkMacSystemFont, 'Segoe UI', Roboto, 'Helvetica Neue', Arial, sans-serif;
    font-weight: 400;
    line-height: 1.4;
    min-height: 24px;
    max-height: 32px;
    padding: 10px 0 0 8px;
    overflow-y: hidden;
    letter-spacing: 0.3px;
    width: 100%;
}

.copilot-textarea::placeholder {
    color: rgba(255, 255, 255, 0.35);
    font-weight: 400;
}

.copilot-textarea:disabled {
    opacity: 0.5;
    cursor: not-allowed;
}

.copilot-textarea::-webkit-scrollbar {
    width: 4px;
}

.copilot-textarea::-webkit-scrollbar-track {
    background: transparent;
}

.copilot-textarea::-webkit-scrollbar-thumb {
    background: rgba(255, 255, 255, 0.15);
    border-radius: 2px;
}

.copilot-textarea::-webkit-scrollbar-thumb:hover {
    background: rgba(255, 255, 255, 0.25);
}

/* Footer with action buttons */
.copilot-composer-footer {
    padding: 0;
    border-top: none;
    background: transparent;
    display: flex;
    justify-content: flex-end;
    align-items: center;
    gap: 0;
}

.copilot-footer-actions {
    display: flex;
    align-items: center;
    gap: 0;
    margin-left: auto;
}

/* Right side action buttons container */
.copilot-composer-actions {
    display: flex;
    align-items: center;
    gap: 6px;
    flex-shrink: 0;
}

.copilot-action-button {
    background: transparent;
    border: none;
    color: rgba(255, 255, 255, 0.5);
    cursor: pointer;
    padding: 8px;
    border-radius: 50%;
    transition: all 0.2s ease;
    display: flex;
    align-items: center;
    justify-content: center;
    width: 36px;
    height: 36px;
    min-width: 36px;
    flex-shrink: 0;
}

.copilot-action-button:hover {
    background: rgba(255, 255, 255, 0.1);
    color: rgba(255, 255, 255, 0.85);
}

.copilot-action-button:active {
    background: rgba(255, 255, 255, 0.12);
}

/* Attach file button */
.copilot-attach-button {
    background: transparent;
    border: none;
    color: rgba(255, 255, 255, 0.5);
    cursor: pointer;
    padding: 8px;
    border-radius: 50%;
    transition: all 0.3s cubic-bezier(0.4, 0, 0.2, 1);
    display: flex;
    align-items: center;
    justify-content: center;
    width: 36px;
    height: 36px;
    min-width: 36px;
    position: relative;
}

.copilot-attach-button:hover {
    background: rgba(255, 255, 255, 0.1);
    color: rgba(255, 255, 255, 0.8);
}

.copilot-attach-button:active {
    transform: scale(0.95);
}

/* Send button (small version) */
.copilot-send-button-sm {
    background: transparent;
    color: rgba(255, 255, 255, 0.4);
    border: none;
    border-radius: 50%;
    padding: 8px;
    cursor: pointer;
    display: flex;
    align-items: center;
    justify-content: center;
    width: 36px;
    height: 36px;
    min-width: 36px;
    transition: all 0.3s cubic-bezier(0.4, 0, 0.2, 1);
    font-weight: 600;
}

.copilot-send-button-sm:hover:not(:disabled) {
    background: #4a6fa5;
    color: #ffffff;
    transform: scale(1.1);
}

.copilot-send-button-sm:active:not(:disabled) {
    transform: scale(0.95);
}

.copilot-send-button-sm:disabled {
    opacity: 1;
    pointer-events: none;
    cursor: not-allowed;
    color: rgba(255, 255, 255, 0.4);
}

.copilot-send-button-sm:not(:disabled) {
    background: #4a6fa5;
    color: #ffffff;
}

/* Hide send button when loading */
.copilot-send-button-sm[disabled] {
    display: none;
}

/* Stop button (small version) */
.copilot-stop-button-sm {
    background: #4a6fa5;
    color: #ffffff;
    border: none;
    border-radius: 50%;
    padding: 8px;
    cursor: pointer;
    display: flex;
    align-items: center;
    justify-content: center;
    width: 36px;
    height: 36px;
    min-width: 36px;
    transition: all 0.3s cubic-bezier(0.4, 0, 0.2, 1);
    font-weight: 600;
}

.copilot-stop-button-sm:hover {
    background: #5a7fb5;
    transform: scale(1.1);
}

.copilot-stop-button-sm:active {
    transform: scale(0.95);
}

@keyframes pulseGlassDark {
    0%, 100% {
        box-shadow: 0 2px 8px rgba(0, 0, 0, 0.2);
    }
    50% {
        box-shadow: 0 2px 12px rgba(0, 0, 0, 0.3);
    }
}

.copilot-send-button {
    width: 40px;
    height: 40px;
    flex-shrink: 0;
    border: none;
    border-radius: 10px;
    background: var(--button-send-bg);
    color: #0f1419;
    cursor: pointer;
    display: flex;
    align-items: center;
    justify-content: center;
    transition: all 0.3s cubic-bezier(0.4, 0, 0.2, 1);
    position: relative;
    overflow: hidden;
    box-shadow: var(--shadow-send), inset 0 1px 0 rgba(255, 255, 255, 0.2);
    font-weight: 600;
}

.copilot-send-button::before {
    content: '';
    position: absolute;
    top: 0;
    left: -100%;
    width: 100%;
    height: 100%;
    background: linear-gradient(90deg,
            transparent,
            rgba(255, 255, 255, 0.3),
            transparent);
    transition: left 0.5s ease;
}

.copilot-send-button:hover:not(:disabled)::before {
    left: 100%;
}

.copilot-send-button:hover:not(:disabled) {
    background: var(--button-send-hover);
    transform: translateY(-2px) scale(1.05);
    box-shadow: var(--shadow-send-hover), 0 0 0 4px rgba(198, 254, 30, 0.2), inset 0 1px 0 rgba(255, 255, 255, 0.3);
}

.copilot-send-button:active:not(:disabled) {
    transform: translateY(0) scale(0.98);
    box-shadow:
        0 2px 8px rgba(198, 254, 30, 0.3),
        inset 0 2px 4px rgba(0, 0, 0, 0.1);
}

.copilot-send-button:disabled {
    opacity: 0.5;
    cursor: not-allowed;
    transform: none;
}

.copilot-stop-button {
    width: 40px;
    height: 40px;
    flex-shrink: 0;
    border: none;
    border-radius: 10px;
    background: var(--button-stop-bg);
    color: var(--white-stream);
    font-size: 16px;
    cursor: pointer;
    display: flex;
    align-items: center;
    justify-content: center;
    transition: all 0.3s cubic-bezier(0.4, 0, 0.2, 1);
    position: relative;
    overflow: hidden;
    box-shadow: var(--shadow-stop), 0 0 0 0 rgba(255, 68, 68, 0.5), inset 0 1px 0 rgba(255, 255, 255, 0.2);
    animation: pulseGlowCopilot 2s ease-in-out infinite;
}

.copilot-stop-button::before {
    content: '';
    position: absolute;
    top: 0;
    left: -100%;
    width: 100%;
    height: 100%;
    background: linear-gradient(90deg,
            transparent,
            rgba(255, 255, 255, 0.3),
            transparent);
    transition: left 0.5s ease;
}

.copilot-stop-button:hover::before {
    left: 100%;
}

.copilot-stop-button:hover {
    transform: translateY(-2px) scale(1.05);
    box-shadow: var(--shadow-stop-hover), 0 0 0 4px rgba(255, 68, 68, 0.2), inset 0 1px 0 rgba(255, 255, 255, 0.3);
    background: var(--button-stop-hover);
}

.copilot-stop-button:active {
    transform: translateY(0) scale(0.98);
    box-shadow:
        0 2px 8px rgba(255, 68, 68, 0.3),
        inset 0 2px 4px rgba(0, 0, 0, 0.2);
}

@keyframes pulseGlowCopilot {

    0%,
    100% {
        box-shadow:
            0 4px 12px rgba(255, 68, 68, 0.3),
            0 0 0 0 rgba(255, 68, 68, 0.5),
            inset 0 1px 0 rgba(255, 255, 255, 0.2);
    }

    50% {
        box-shadow:
            0 4px 16px rgba(255, 68, 68, 0.4),
            0 0 0 8px rgba(255, 68, 68, 0),
            inset 0 1px 0 rgba(255, 255, 255, 0.2);
    }
}

/* Dark Mode Support */
@media (prefers-color-scheme: dark) {
    .copilot-chat-window {
        --bg-primary: #0a0e1a;
        --bg-secondary: #0f1420;
        --bg-tertiary: #141f30;
        --text-primary: #ffffff;
        --text-secondary: rgba(255, 255, 255, 0.6);
        --text-tertiary: rgba(255, 255, 255, 0.4);
        --border-color: rgba(255, 255, 255, 0.08);
    }
}

/* Scrollbar Styling */
.copilot-messages::-webkit-scrollbar {
    width: 6px;
}

.copilot-messages::-webkit-scrollbar-track {
    background: transparent;
}

.copilot-messages::-webkit-scrollbar-thumb {
    background: rgba(255, 255, 255, 0.1);
    border-radius: 3px;
}

.copilot-messages::-webkit-scrollbar-thumb:hover {
    background: rgba(255, 255, 255, 0.2);
}

/* Configuration Prompt Styles */
.configuration-prompt {
    max-width: 600px;
    margin: 60px auto;
    padding: 32px;
    text-align: center;
    color: #e4e6eb;
}

.config-icon {
    font-size: 64px;
    margin-bottom: 24px;
}

.configuration-prompt h2 {
    font-size: 24px;
    font-weight: 600;
    margin-bottom: 16px;
    color: #ffffff;
}

.configuration-prompt>p {
    font-size: 16px;
    color: rgba(228, 230, 235, 0.7);
    margin-bottom: 32px;
}

.config-instructions {
    background: #1e2635;
    border: 1px solid rgba(198, 254, 30, 0.1);
    border-radius: 12px;
    padding: 24px;
    text-align: left;
    margin-bottom: 24px;
}

.config-instructions h3 {
    font-size: 16px;
    font-weight: 600;
    margin-bottom: 16px;
    color: #ffffff;
}

.config-instructions ol {
    margin: 0;
    padding-left: 20px;
}

.config-instructions li {
    margin-bottom: 12px;
    font-size: 14px;
    color: rgba(228, 230, 235, 0.7);
    line-height: 1.6;
}

.config-instructions code {
    background: rgba(198, 254, 30, 0.1);
    padding: 2px 6px;
    border-radius: 4px;
    font-family: 'Courier New', monospace;
    font-size: 13px;
    color: #c6fe1e;
}

.config-note {
    font-size: 14px;
    color: rgba(228, 230, 235, 0.7);
    padding: 16px;
    background: #1e2635;
    border-radius: 8px;
    border: 1px solid rgba(198, 254, 30, 0.1);
}

.config-note code {
    background: rgba(198, 254, 30, 0.1);
    padding: 2px 6px;
    border-radius: 4px;
    font-family: 'Courier New', monospace;
    font-size: 12px;
    color: #c6fe1e;
}

/* Execution Mode Selector - Expandable Inline (Bottom Left) */
.copilot-mode-inline-button {
    display: inline-flex;
    align-items: center;
    gap: 6px;
    background: var(--glass-bg);
    border: 1px solid var(--glass-border);
    color: var(--text-secondary);
    padding: 6px 12px;
    border-radius: var(--radius-sm);
    cursor: pointer;
    font-size: 12px;
    font-weight: 500;
    transition: all 0.2s ease;
    white-space: nowrap;
}

.copilot-mode-inline-button:hover {
    background: var(--glass-bg-hover);
    border-color: var(--glass-border-hover);
    color: var(--text-primary);
}

.copilot-mode-inline-button:active {
    background: rgba(255, 255, 255, 0.1);
}

/* Mode Expanded - Inline */
.copilot-mode-expanded {
    display: flex;
    gap: 2px;
    animation: expandModeSelector 0.15s ease-out;
}

@keyframes expandModeSelector {
    from {
        width: 0;
        opacity: 0;
    }
    to {
        width: auto;
        opacity: 1;
    }
}

.copilot-mode-expanded-option {
    display: inline-flex;
    align-items: center;
    gap: 6px;
    background: var(--glass-bg);
    border: 1px solid var(--glass-border);
    color: var(--text-secondary);
    padding: 6px 12px;
    border-radius: var(--radius-sm);
    cursor: pointer;
    font-size: 12px;
    font-weight: 500;
    transition: all 0.2s ease;
    white-space: nowrap;
}

.copilot-mode-expanded-option:hover {
    background: var(--glass-bg-hover);
    border-color: var(--glass-border-hover);
    color: var(--text-primary);
}

.copilot-mode-expanded-option:active {
    background: rgba(255, 255, 255, 0.1);
}

.copilot-mode-expanded-option.active {
    background: rgba(74, 111, 165, 0.3);
    color: var(--text-primary);
    border-color: var(--button-primary-bg);
}

.copilot-mode-expanded-option svg {
    flex-shrink: 0;
}

/* Message Preview */
.copilot-message-preview {
    display: flex;
    justify-content: flex-end;
    margin-top: 8px;
}

.copilot-message-bubble-preview {
    max-width: 70%;
    padding: 8px 12px;
    background: rgba(255, 255, 255, 0.06);
    border: 1px solid rgba(255, 255, 255, 0.08);
    border-radius: 12px;
    word-break: break-word;
    color: rgba(255, 255, 255, 0.5);
    font-size: 14px;
}

/* Textarea Preview */
.copilot-composer-primary {
    position: relative;
    flex: 1;
}

.copilot-textarea-preview-wrapper {
    pointer-events: none;
    position: absolute;
    top: 0;
    left: 0;
    z-index: -1;
    display: flex;
    min-height: 24px;
    width: 100%;
    align-items: center;
    overflow: hidden;
    word-break: break-word;
    padding: 10px 0 0 8px;
}

.copilot-textarea-preview-content {
    color: rgba(255, 255, 255, 0.5);
    font-size: 14px;
    font-family: -apple-system, BlinkMacSystemFont, 'Segoe UI', Roboto, 'Helvetica Neue', Arial, sans-serif;
    font-weight: 400;
    line-height: 1.4;
    letter-spacing: 0.3px;
    word-break: break-word;
    white-space: pre-wrap;
}

.copilot-input-form {
    position: relative;
}

.copilot-mode-expanded-option svg {
    flex-shrink: 0;
}

/* Voice Recording Styles */
.copilot-textarea.recording-blur {
    filter: blur(2px) !important;
    pointer-events: none !important;
    user-select: none !important;
    opacity: 0.6 !important;
    background-color: rgba(255, 0, 0, 0.05) !important;
    border: 1px solid rgba(255, 0, 0, 0.2) !important;
    transition: all 0.3s ease !important;
}

.copilot-input-container.recording-blur {
    filter: blur(4px);
    opacity: 0.6;
}

.copilot-composer.recording-blur {
    filter: blur(1px) !important;
    opacity: 0.7 !important;
    pointer-events: none !important;
    transition: all 0.3s ease !important;
}

.copilot-input-container.recording-blur * {
    pointer-events: none;
    user-select: none;
}

.copilot-composer.recording-blur {
    filter: blur(2px);
    pointer-events: none;
}

.voice-recording-pill {
    position: absolute !important;
    top: -50px !important;
    left: 50% !important;
    transform: translateX(-50%) !important;
    background: rgba(26, 38, 55, 0.95) !important;
    border: 1px solid rgba(255, 255, 255, 0.1) !important;
    border-radius: 24px !important;
    padding: 8px 16px !important;
    display: flex !important;
    align-items: center !important;
    justify-content: center !important;
    gap: 8px !important;
    box-shadow: 0 4px 16px rgba(0, 0, 0, 0.4) !important;
    cursor: pointer !important;
    z-index: 9999 !important;
    backdrop-filter: blur(12px) !important;
    width: max-content !important;
    max-width: 90% !important;
    margin: 0 !important;
    right: auto !important;
}

.recording-pulse {
    display: flex;
    align-items: center;
    justify-content: center;
    color: rgba(255, 255, 255, 0.5);
    width: 16px;
    height: 16px;
}

.recording-pulse svg {
    width: 16px;
    height: 16px;
}

.recording-text {
    color: rgba(255, 255, 255, 0.7);
    font-size: 13px;
    font-weight: 400;
    letter-spacing: 0.3px;
    white-space: nowrap;
}

.recording-stop-icon {
    display: flex;
    align-items: center;
    justify-content: center;
    width: 20px;
    height: 20px;
    color: rgba(255, 255, 255, 0.5);
    transition: all 0.2s;
}

.recording-stop-icon svg {
    width: 14px;
    height: 14px;
}

.voice-recording-pill:hover .recording-stop-icon {
    color: rgba(255, 255, 255, 0.8);
}

.copilot-action-button.recording {
    background: rgba(255, 68, 68, 0.15);
    color: #ff6666;
}

/* Voice Input Styles */
.copilot-voice-input {
    position: relative;
}

.copilot-voice-input .voice-button {
    width: 40px;
    height: 40px;
}

.copilot-voice-input .voice-status {
    bottom: calc(100% + 8px);
    top: auto;
    left: 50%;
    transform: translateX(-50%);
    margin-top: 0;
    margin-bottom: 0;
}

@keyframes voice-status-slide-up {
  from {
    opacity: 0;
    transform: translateX(-50%) translateY(8px);
  }
  to {
    opacity: 1;
    transform: translateX(-50%) translateY(0);
  }
}

.copilot-voice-input .voice-status {
  animation: voice-status-slide-up 0.3s ease-out;
}

/* Markdown Content Styles for Copilot */
.markdown-content {
    font-size: 16px;
    line-height: 1.5;
}

.markdown-content a {
    color: #1264FF;
    text-decoration: underline;
    transition: opacity 0.2s ease;
}

.markdown-content a:hover {
    opacity: 0.8;
    text-decoration: underline;
}

/* Voice Recording Pill Styles */
.voice-recording-pill {
    position: absolute !important;
    top: -50px !important;
    left: 50% !important;
    transform: translateX(-50%) !important;
    background: rgba(26, 38, 55, 0.95) !important;
    border: 1px solid rgba(255, 255, 255, 0.1) !important;
    border-radius: 24px !important;
    padding: 8px 16px !important;
    display: flex !important;
    align-items: center !important;
    justify-content: center !important;
    gap: 8px !important;
    box-shadow: 0 4px 16px rgba(0, 0, 0, 0.4) !important;
    cursor: pointer !important;
    z-index: 9999 !important;
    backdrop-filter: blur(12px) !important;
    width: max-content !important;
    max-width: 90% !important;
    margin: 0 !important;
    right: auto !important;
}

/* Recording indicator is now handled by AudioLinesIcon component */

.recording-text {
    color: rgba(255, 255, 255, 0.7);
    font-size: 13px;
    font-weight: 400;
    white-space: nowrap;
    letter-spacing: 0.3px;
}

/* Recording dot animation removed - now using AudioLinesIcon */

.markdown-content a:visited {
    color: #1264FF;
}<|MERGE_RESOLUTION|>--- conflicted
+++ resolved
@@ -5,7 +5,8 @@
  */
 
 /* Remove white border/padding from browser default styles */
-html, body {
+html,
+body {
     margin: 0;
     padding: 0;
     width: 100%;
@@ -59,7 +60,8 @@
     align-items: center;
     gap: 10px;
     flex: 1;
-    min-width: 0; /* Allow shrinking */
+    min-width: 0;
+    /* Allow shrinking */
 }
 
 .copilot-header-actions {
@@ -67,10 +69,10 @@
     align-items: center;
     gap: 4px;
     flex-shrink: 0;
-    margin-left: auto; /* push actions cluster to the extreme right */
-}
-
-<<<<<<< HEAD
+    margin-left: auto;
+    /* push actions cluster to the extreme right */
+}
+
 /* Tool calls in messages */
 .message-tools {
     margin-top: 12px;
@@ -79,13 +81,11 @@
     gap: 8px;
 }
 
-.copilot-settings-button,
-.copilot-memory-button {
-=======
 /* Header kebab menu */
 .copilot-header-menu-wrapper {
     position: relative;
-    margin-left: auto; /* ensure three dots can sit flush right when mixed with other actions */
+    margin-left: auto;
+    /* ensure three dots can sit flush right when mixed with other actions */
 }
 
 .copilot-header-menu {
@@ -96,8 +96,7 @@
     background: rgba(13, 13, 13, 0.98);
     border: 1px solid rgba(255, 255, 255, 0.12);
     border-radius: 10px;
-    box-shadow: 0 8px 24px rgba(0,0,0,0.35);
->>>>>>> 15fcfb21
+    box-shadow: 0 8px 24px rgba(0, 0, 0, 0.35);
     padding: 6px;
     z-index: 2000;
 }
@@ -123,25 +122,25 @@
     .copilot-header {
         padding: 10px 12px;
     }
-    
+
     .copilot-header-content {
         gap: 6px;
     }
-    
+
     .copilot-header-left {
         gap: 8px;
     }
-    
+
     .copilot-header-actions {
         gap: 3px;
     }
-    
+
     .copilot-header-button {
         min-width: 28px;
         height: 28px;
         padding: 4px;
     }
-    
+
     .copilot-clear-button {
         padding: 4px 8px;
         height: 28px;
@@ -154,31 +153,31 @@
     .copilot-header {
         padding: 8px 10px;
     }
-    
+
     .copilot-header-content {
         gap: 4px;
     }
-    
+
     .copilot-header-left {
         gap: 6px;
     }
-    
+
     .copilot-header-actions {
         gap: 2px;
     }
-    
+
     .copilot-header-button {
         min-width: 26px;
         height: 26px;
         padding: 3px;
     }
-    
+
     .copilot-clear-button {
         padding: 3px 6px;
         height: 26px;
         font-size: 10px;
     }
-    
+
     .copilot-avatar {
         width: 28px;
         height: 28px;
@@ -320,7 +319,8 @@
     white-space: nowrap;
     overflow: hidden;
     text-overflow: ellipsis;
-    display: none; /* Hide by default on small screens */
+    display: none;
+    /* Hide by default on small screens */
 }
 
 /* Show subtitle only on medium to larger screens */
@@ -771,9 +771,12 @@
 }
 
 @keyframes pulseGlassDark {
-    0%, 100% {
+
+    0%,
+    100% {
         box-shadow: 0 2px 8px rgba(0, 0, 0, 0.2);
     }
+
     50% {
         box-shadow: 0 2px 12px rgba(0, 0, 0, 0.3);
     }
@@ -1056,6 +1059,7 @@
         width: 0;
         opacity: 0;
     }
+
     to {
         width: auto;
         opacity: 1;
@@ -1278,18 +1282,19 @@
 }
 
 @keyframes voice-status-slide-up {
-  from {
-    opacity: 0;
-    transform: translateX(-50%) translateY(8px);
-  }
-  to {
-    opacity: 1;
-    transform: translateX(-50%) translateY(0);
-  }
+    from {
+        opacity: 0;
+        transform: translateX(-50%) translateY(8px);
+    }
+
+    to {
+        opacity: 1;
+        transform: translateX(-50%) translateY(0);
+    }
 }
 
 .copilot-voice-input .voice-status {
-  animation: voice-status-slide-up 0.3s ease-out;
+    animation: voice-status-slide-up 0.3s ease-out;
 }
 
 /* Markdown Content Styles for Copilot */
