import { useState, useRef, useEffect } from "react";
import { CopilotChatWindow } from "./components/CopilotChatWindow";
import { McpManager } from "./components/McpManager";
import { ToolUIProvider } from "./ai/ToolUIContext";
import { ThreadList } from "./components/ThreadList";
import { MemoryPanel } from "./components/MemoryPanel";
import "./styles/copilot.css";
import "./styles/mcp.css";
import "./styles/mcp-tools.css";
import "./styles/memory.css";
import "./styles/mentions.css";
import "./sidepanel.css";
import { createLogger } from "./logger";
import { useRegisterAllActions } from "./actions/registerAll";
import {
    db,
    createThread,
    loadThreadMessages,
    clearThreadMessages,
    updateThreadTitle,
    getLastActiveThreadId,
    setLastActiveThreadId,
    getBrowserSessionId,
    setBrowserSessionId,
    type ChatMessage
} from "./db";
import { generateThreadTitle } from "./utils/summarizer";
import { getBehavioralPreferences } from "./memory/store";
import { useAIChat } from "./ai/useAIChat";
import type { UIMessage } from "ai";
import { extractPageContext, formatPageContextForAI } from "./utils/pageContextExtractor";

/**
 * Inner component that uses AI SDK v5
 * Uses custom ChromeExtensionTransport for service worker communication
 */
function AIChatContent() {
    const log = createLogger("SidePanel-AI-SDK");
<<<<<<< HEAD

    // Register AI SDK v5 tools
    useOpenTabTool();

=======
    
    useRegisterAllActions();
    
>>>>>>> 54d1d77e
    const [input, setInput] = useState('');
    const [showMcp, setShowMcp] = useState(false);
    const [showThreads, setShowThreads] = useState(false);
    const [showMemory, setShowMemory] = useState(false);
    const messagesEndRef = useRef<HTMLDivElement>(null);
    const [currentTab, setCurrentTab] = useState<{ url?: string, title?: string }>({});
    const [currentThreadId, setCurrentThreadId] = useState<string | null>(null);
    const [behavioralPreferences, setBehavioralPreferences] = useState<Record<string, unknown>>({});
    const sessionIdRef = useRef<string>(Date.now().toString());

    // Use AI SDK v5 chat hook with ChromeExtensionTransport
    const aiChat = useAIChat({
        threadId: currentThreadId || 'default',
        onError: (error) => {
            log.error('AI Chat error', error);
        },
        onFinish: (result) => {
            log.info('AI response finished', { messageId: result.message.id });
        },
    });

    const {
        messages,
        sendMessage,
        status,
        stop,
        setMessages,
    } = aiChat;

    const isLoading = status === 'submitted' || status === 'streaming';

    // Track current tab context
    useEffect(() => {
        const updateTabContext = async () => {
            try {
                const [tab] = await chrome.tabs.query({ active: true, currentWindow: true });
                if (tab) {
                    setCurrentTab({ url: tab.url, title: tab.title });
                }
            } catch (error) {
                log.error("Failed to get current tab", error);
            }
        };
        updateTabContext();
        const interval = setInterval(updateTabContext, 2000);
        return () => clearInterval(interval);
    }, []);

    // Load behavioral preferences for context injection
    useEffect(() => {
        const loadPreferences = async () => {
            try {
                const prefs = await getBehavioralPreferences();
                setBehavioralPreferences(prefs);
            } catch (error) {
                log.error("Failed to load behavioral preferences", error);
            }
        };
        loadPreferences();
        // Refresh every 30 seconds
        const interval = setInterval(loadPreferences, 30000);
        return () => clearInterval(interval);
    }, []);

    // Load messages from IndexedDB on mount or thread change
    useEffect(() => {
        const loadMessages = async () => {
            try {
                if (!currentThreadId) {
                    // Use the session ID from ref (generated once per panel mount)
                    const currentSessionId = sessionIdRef.current;

                    // Panel was just closed/reopened - try to restore last active thread
                    const lastThreadId = await getLastActiveThreadId();

                    if (lastThreadId) {
                        log.info("Restoring last active thread", { threadId: lastThreadId });
                        setCurrentThreadId(lastThreadId);
                        // Update session timestamp to keep session alive
                        await setBrowserSessionId(currentSessionId);
                        return;
                    }

                    // No last thread found - create a new one
                    const thread = await createThread();
                    setCurrentThreadId(thread.id);
                    await setLastActiveThreadId(thread.id);
                    await setBrowserSessionId(currentSessionId);
                    log.info("Created new thread", { threadId: thread.id });
                    return;
                }

                const storedMessages = await loadThreadMessages(currentThreadId);
                if (storedMessages.length > 0) {
                    log.info("Loading thread messages from DB", { threadId: currentThreadId, count: storedMessages.length });

                    // Convert DB messages to AI SDK v5 UIMessage format
                    const uiMessages: UIMessage[] = storedMessages.map((msg: ChatMessage) => ({
                        id: msg.id,
                        role: msg.role,
                        parts: [{ type: 'text', text: msg.content }],
                        createdAt: new Date(msg.timestamp),
                    }));

                    setMessages(uiMessages);
                }

                // Update the last active thread whenever thread changes
                await setLastActiveThreadId(currentThreadId);

            } catch (error) {
                log.error("Failed to load thread messages", error);
            }
        };

        loadMessages();
    }, [currentThreadId]); // Reload when thread changes

    // Save messages to IndexedDB when they change
    useEffect(() => {
        const saveMessages = async () => {
            if (messages.length === 0 || !currentThreadId) return;

            try {
                // Clear existing messages for this thread and save new ones
                await clearThreadMessages(currentThreadId);

                // Convert AI SDK v5 UIMessage to DB format
                const dbMessages: ChatMessage[] = messages
                    .filter((msg) => {
                        // Extract text from parts
                        const text = msg.parts
                            ?.filter((part: any) => part.type === 'text')
                            .map((part: any) => part.text)
                            .join('');
                        return text && text.trim().length > 0;
                    })
                    .map((msg) => {
                        const text = msg.parts
                            ?.filter((part: any) => part.type === 'text')
                            .map((part: any) => part.text)
                            .join('') || '';

                        return {
                            id: msg.id,
                            threadId: currentThreadId,
                            role: msg.role as 'user' | 'assistant',
                            content: text,
                            timestamp: (msg as any).createdAt ? new Date((msg as any).createdAt).getTime() : Date.now(),
                        };
                    });

                if (dbMessages.length > 0) {
                    await db.chatMessages.bulkAdd(dbMessages);
                    log.info("Saved thread messages to DB", { threadId: currentThreadId, count: dbMessages.length });
                }

                // Generate thread title after every assistant response (non-blocking)
                if (messages.length >= 2) {
                    const lastMessage = messages[messages.length - 1];

                    // Check if the last message is from the assistant
                    if (lastMessage && lastMessage.role === 'assistant') {
                        log.info("Generating thread title after assistant response");

                        // Get all user and assistant messages for full context
                        const userMessages = messages.filter((msg) => msg.role === 'user');
                        const assistantMessages = messages.filter((msg) => msg.role === 'assistant');

                        if (userMessages.length > 0 && assistantMessages.length > 0) {
                            // Combine ALL user and assistant messages for comprehensive context
                            const conversationContext = messages
                                .filter((msg) => msg.role === 'user' || msg.role === 'assistant')
                                .map((msg) => {
                                    const text = msg.parts
                                        ?.filter((part: any) => part.type === 'text')
                                        .map((part: any) => part.text)
                                        .join('') || '';
                                    return `${msg.role === 'user' ? 'User' : 'Assistant'}: ${text}`;
                                })
                                .join('\n\n');

                            // Generate title asynchronously (don't block)
                            generateThreadTitle(conversationContext, {
                                maxLength: 40,
                                context: 'This is a chat conversation. Generate a concise headline summarizing the main topic.',
                                onDownloadProgress: (progress) => {
                                    log.info(`Summarizer model download: ${(progress * 100).toFixed(1)}%`);
                                }
                            }).then(title => {
                                updateThreadTitle(currentThreadId, title);
                                log.info("Updated thread title in background", { threadId: currentThreadId, title });
                            }).catch(error => {
                                log.error("Failed to generate thread title in background", error);
                            });
                        }
                    }
                }
            } catch (error) {
                log.error("Failed to save thread messages", error);
            }
        };

        saveMessages();
    }, [JSON.stringify(messages), currentThreadId]); // Save when messages or thread changes

    // Auto-scroll to bottom when messages change
    useEffect(() => {
        log.debug("Messages changed", { count: messages.length });
        messagesEndRef.current?.scrollIntoView({ behavior: "smooth" });
    }, [messages]);

    // Handle sending messages
    const handleSendMessage = async (messageText?: string) => {
        // Use provided messageText or fall back to input state
        const textToSend = messageText !== undefined ? messageText : input;
        const trimmedInput = textToSend.trim();

        if (!trimmedInput || isLoading) {
            return;
        }

        log.info("SendMessage", { length: trimmedInput.length, fromVoice: messageText !== undefined });

        // Only clear input if we're using the input state (not voice input)
        if (messageText === undefined) {
            setInput('');
        }

        // Extract page context and inject it with the user message
        let messageWithContext = trimmedInput;
        try {
            const pageContext = await extractPageContext();
            if (pageContext) {
                const contextFormatted = formatPageContextForAI(pageContext);
                
                // Inject page context BEFORE user message
                messageWithContext = `[AUTOMATIC PAGE CONTEXT - Current tab information]\n${contextFormatted}\n\n[USER MESSAGE]\n${trimmedInput}`;
                
                log.info("Injected page context", { 
                    url: pageContext.url, 
                    inputs: pageContext.inputs.length, 
                    buttons: pageContext.buttons.length,
                    links: pageContext.links.length
                });
            }
        } catch (error) {
            log.warn("Failed to extract page context, sending message without it", error);
        }

        // Send message using AI SDK v5 sendMessage with injected context
        sendMessage({ text: messageWithContext });
    };

    const handleKeyPress = (e: React.KeyboardEvent) => {
        if (e.key === 'Enter' && !e.shiftKey) {
            e.preventDefault();
            if (input.trim().length > 0) {
                handleSendMessage();
            }
        }
    };

    // Handle clearing all messages for current thread
    const handleClearChat = async () => {
        if (!currentThreadId) return;

        if (window.confirm('Are you sure you want to clear the chat history for this thread?')) {
            try {
                log.info("Clearing thread messages", { threadId: currentThreadId });

                // Clear AI SDK messages
                setMessages([]);

                // Clear IndexedDB messages for this thread
                await clearThreadMessages(currentThreadId);

                log.info("Thread messages cleared successfully");
            } catch (error) {
                log.error("Failed to clear thread messages", error);
            }
        }
    };

    // Handle creating a new thread
    const handleNewThread = async () => {
        try {
            const thread = await createThread();
            setCurrentThreadId(thread.id);
            setMessages([]);
            await setLastActiveThreadId(thread.id);
            log.info("Created new thread", { threadId: thread.id });
        } catch (error) {
            log.error("Failed to create new thread", error);
        }
    };

    // Handle selecting a thread
    const handleThreadSelect = async (threadId: string) => {
        setCurrentThreadId(threadId);
        await setLastActiveThreadId(threadId);
    };

    // Render MCP Manager, Thread List, Memory Panel, or Chat Window
    if (showMcp) {
        return <McpManager onBack={() => setShowMcp(false)} />;
    }

    if (showThreads) {
        return (
            <ThreadList
                currentThreadId={currentThreadId}
                onThreadSelect={handleThreadSelect}
                onNewThread={handleNewThread}
                onBack={() => setShowThreads(false)}
            />
        );
    }

    return (
        <>
            {/* MCP and Tools commented out for now */}
            {/* <ToolRenderer /> */}

            {/* Memory Panel - Side panel overlay */}
            <MemoryPanel isOpen={showMemory} onClose={() => setShowMemory(false)} />

            <CopilotChatWindow
                messages={messages.filter(m => m.role !== 'system') as any}
                input={input}
                setInput={setInput}
                onSendMessage={handleSendMessage}
                onKeyDown={handleKeyPress}
                onClearChat={handleClearChat}
                onSettingsClick={() => setShowMcp(true)}
                onThreadsClick={() => setShowThreads(true)}
                onMemoryClick={() => setShowMemory(true)}
                onNewThreadClick={handleNewThread}
                onStop={stop}
                isLoading={isLoading}
                messagesEndRef={messagesEndRef}
            />
        </>
    );
}

/**
 * Main Side Panel component with AI SDK v5
 * Now using custom ChromeExtensionTransport for service worker communication
 */
function SidePanel() {
    return (
        <ToolUIProvider>
            <AIChatContent />
        </ToolUIProvider>
    );
}

export default SidePanel;

// TypeScript declarations
declare global {
    interface Window {
        chrome: typeof chrome;
    }
}<|MERGE_RESOLUTION|>--- conflicted
+++ resolved
@@ -36,16 +36,8 @@
  */
 function AIChatContent() {
     const log = createLogger("SidePanel-AI-SDK");
-<<<<<<< HEAD
-
-    // Register AI SDK v5 tools
-    useOpenTabTool();
-
-=======
     
     useRegisterAllActions();
-    
->>>>>>> 54d1d77e
     const [input, setInput] = useState('');
     const [showMcp, setShowMcp] = useState(false);
     const [showThreads, setShowThreads] = useState(false);
