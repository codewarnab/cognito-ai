--- conflicted
+++ resolved
@@ -10,12 +10,9 @@
 import { systemPrompt } from './prompt';
 import { getAllTools } from './toolRegistryUtils';
 import { getMCPToolsFromBackground } from './mcpProxy';
-<<<<<<< HEAD
 import { getGeminiApiKey } from '../utils/geminiApiKey';
 import { builtInAI } from "@built-in-ai/core";
-=======
 import { youtubeAgentAsTool } from './agents/youtubeAgent';
->>>>>>> 1608e9d7
 
 const log = createLogger('AI-Logic');
 
@@ -43,15 +40,7 @@
     log.error('Error getting Google AI instance', error);
     throw error;
   }
-<<<<<<< HEAD
 }
-=======
-} */
-
-// Initialize Google AI
-const apiKey = "AIzaSyAxTFyeqmms2eV9zsp6yZpCSAHGZebHzqc";
-const google = createGoogleGenerativeAI({ apiKey });
->>>>>>> 1608e9d7
 
 /**
  * Stream AI response directly from the frontend
@@ -117,16 +106,10 @@
             transient: true,
           });
 
-<<<<<<< HEAD
           // Get Google Gemini model
           log.info('Initializing AI model...');
           let model= await getGoogleAIInstance();
           log.info('✅ AI model initialized');
-=======
-          // Get Google   i model
-          log.info('Initializing Gemini model...');
-          const model = google('gemini-2.5-flash');
->>>>>>> 1608e9d7
 
           // Convert UI messages to model format
           const modelMessages = convertToModelMessages(messages);
