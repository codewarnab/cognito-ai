import React, { useRef, useState } from 'react';
import { AnimatePresence, motion } from 'framer-motion';
import { UploadIcon } from '../UploadIcon';
import { VoiceInput } from '../../audio/VoiceInput';
import { ModeSelector } from './ModeSelector';
import { SendIcon } from './icons/SendIcon';
import { StopIcon } from './icons/StopIcon';
import { PaperclipIcon } from './icons/PaperclipIcon';
import { MentionInput } from '../MentionInput';
<<<<<<< HEAD
import { FileAttachment, type FileAttachmentData } from './FileAttachment';
import { validateFile, createImagePreview, isImageFile } from '../../utils/fileProcessor';
import type { ExecutionMode } from './types';
import { createLogger } from '../../logger';

const log = createLogger('ChatInput');
=======
import type { ExecutionMode, Message } from './types';
>>>>>>> 1608e9d7

interface ChatInputProps {
    messages: Message[];
    input: string;
    setInput: (value: string) => void;
    onSendMessage: (messageText?: string, attachments?: FileAttachmentData[]) => void;
    isLoading: boolean;
    isRecording?: boolean;
    onMicClick?: () => void;
    onStop?: () => void;
    pendingMessageId?: string | null;
    nextMessageId?: string;
    executionMode: ExecutionMode;
    onExecutionModeChange: (mode: ExecutionMode) => void;
}

export const ChatInput: React.FC<ChatInputProps> = ({
    messages,
    input,
    setInput,
    onSendMessage,
    isLoading,
    isRecording,
    onMicClick,
    onStop,
    pendingMessageId,
    nextMessageId,
    executionMode,
    onExecutionModeChange,
}) => {
    const textareaRef = useRef<HTMLTextAreaElement>(null);
    const fileInputRef = useRef<HTMLInputElement>(null);
    const uploadIconRef = useRef<any>(null);
    const paperclipIconRef = useRef<any>(null);
    const [showModeDropdown, setShowModeDropdown] = useState(false);
    const [attachments, setAttachments] = useState<FileAttachmentData[]>([]);

    // Handle file selection
    const handleFileChange = async (e: React.ChangeEvent<HTMLInputElement>) => {
        const files = Array.from(e.target.files || []);
        
        for (const file of files) {
            const validation = validateFile(file);
            
            if (!validation.valid) {
                log.error('File validation failed', { file: file.name, error: validation.error });
                alert(validation.error);
                continue;
            }

            const id = `${Date.now()}-${Math.random()}`;
            const type = isImageFile(file) ? 'image' : 'document';
            
            // Create preview for images
            let preview: string | undefined;
            if (type === 'image') {
                try {
                    preview = await createImagePreview(file);
                } catch (error) {
                    log.error('Failed to create image preview', error);
                }
            }

            setAttachments(prev => [
                ...prev,
                { id, file, preview, type }
            ]);
        }

        // Reset input
        e.target.value = '';
    };

    // Remove attachment
    const handleRemoveAttachment = (id: string) => {
        setAttachments(prev => prev.filter(att => att.id !== id));
    };

    // Handle send with attachments
    const handleSend = () => {
        if (!input.trim() && attachments.length === 0) return;
        
        onSendMessage(input, attachments);
        setAttachments([]);
    };

    // Show suggestions when there are no messages
    const showSuggestedActions = messages.length === 0 && !input.trim() && !isLoading;

    const suggestedActions = [
        {
            title: 'How can I improve',
            label: 'my time management skills?',
            action: 'How can I improve my time management skills?',
        },
        {
            title: 'Suggest ideas for',
            label: 'a creative writing project',
            action: 'Suggest ideas for a creative writing project',
        },
        {
            title: 'What are some tips',
            label: 'for staying motivated?',
            action: 'What are some tips for staying motivated?',
        },
        {
            title: 'Help me brainstorm',
            label: 'ideas for a new hobby',
            action: 'Help me brainstorm ideas for a new hobby',
        },
    ];

    const handleSuggestionClick = (action: string) => {
        setInput(action);
        textareaRef.current?.focus();
    };

    return (
        <div className="copilot-input-container">
            {/* Suggested Actions */}
            <AnimatePresence>
                {showSuggestedActions && (
                    <motion.div
                        key="suggested-actions-container"
                        initial={{ opacity: 0, y: 20 }}
                        animate={{ opacity: 1, y: 0 }}
                        exit={{ opacity: 0, y: 20 }}
                        transition={{ duration: 0.2 }}
                        className="suggested-actions-container"
                    >
                        <div className="suggested-actions-grid">
                            {suggestedActions.map((suggestedAction, index) => (
                                <motion.div
                                    initial={{ opacity: 0, y: 20 }}
                                    animate={{ opacity: 1, y: 0 }}
                                    exit={{ opacity: 0, y: 20 }}
                                    transition={{ delay: 0.05 * index }}
                                    key={`suggested-action-${index}`}
                                >
                                    <button
                                        onClick={() => handleSuggestionClick(suggestedAction.action)}
                                        className="suggested-action-button"
                                    >
                                        <span className="suggested-action-title">{suggestedAction.title}</span>
                                        <span className="suggested-action-label">
                                            {suggestedAction.label}
                                        </span>
                                    </button>
                                </motion.div>
                            ))}
                        </div>
                    </motion.div>
                )}
            </AnimatePresence>

            <form
                onSubmit={(e) => {
                    e.preventDefault();
                    handleSend();
                }}
                className="copilot-input-form"
            >
                <input
                    ref={fileInputRef}
                    type="file"
                    multiple
                    accept="image/*,.pdf,.txt,.md,.doc,.docx,.xls,.xlsx,.csv"
                    style={{ display: 'none' }}
                    onChange={handleFileChange}
                />

                <div className={`copilot-composer ${isRecording ? 'recording-blur' : ''}`}>
                    {/* File Attachments Preview */}
                    {attachments.length > 0 && (
                        <div className="file-attachments-container">
                            {attachments.map(attachment => (
                                <FileAttachment
                                    key={attachment.id}
                                    attachment={attachment}
                                    onRemove={handleRemoveAttachment}
                                />
                            ))}
                        </div>
                    )}

                    {/* Main input area - MentionInput with @ support */}
                    <div className="copilot-composer-primary">
                        <div style={{ position: 'relative', width: '100%' }}>
                            <MentionInput
                                value={input}
                                onChange={setInput}
                                onSend={() => {
                                    if ((input.trim() || attachments.length > 0) && !isLoading) {
                                        handleSend();
                                    }
                                }}
                                disabled={isLoading}
                                placeholder={attachments.length > 0 
                                    ? "Add a message (optional)..." 
                                    : "Ask me to do something (type @ to mention tabs)"}
                                autoFocus={true}
                            />

                            {/* Animated Preview Overlay - iMessage style */}
                            <AnimatePresence>
                                {input.trim() && !pendingMessageId && nextMessageId && (
                                    <motion.div
                                        key="input-preview"
                                        layout="position"
                                        className="copilot-textarea-preview-wrapper"
                                        layoutId={`message-${nextMessageId}`}
                                        transition={{ type: 'easeOut', duration: 0.2 }}
                                        initial={{ opacity: 0.6, zIndex: -1 }}
                                        animate={{ opacity: 0.6, zIndex: -1 }}
                                        exit={{ opacity: 1, zIndex: 1 }}
                                    >
                                        <div className="copilot-textarea-preview-content">
                                            {input}
                                        </div>
                                    </motion.div>
                                )}
                            </AnimatePresence>
                        </div>
                    </div>

                    {/* Bottom section with options (left) and buttons (right) */}
                    <div className="copilot-composer-bottom">
                        {/* Mode Selector - Bottom Left */}
                        <ModeSelector
                            executionMode={executionMode}
                            showModeDropdown={showModeDropdown}
                            onExecutionModeChange={onExecutionModeChange}
                            onToggleDropdown={setShowModeDropdown}
                        />

                        {/* Action Buttons - Bottom Right */}
                        <div className="copilot-composer-actions">
                            {/* Voice Input */}
                            <VoiceInput
                                onTranscript={(text) => setInput(text)}
                                onRecordingChange={(recording) => {
                                    // External recording state is managed by parent component
                                    // The pill animation will show based on external state
                                }}
                                onRecordingComplete={(finalText) => {
                                    onSendMessage(finalText, attachments);
                                    setInput('');
                                    setAttachments([]);
                                }}
                                className="copilot-voice-input"
                                externalRecordingState={isRecording}
                                onExternalRecordingToggle={onMicClick}
                            />

                            {/* Paperclip - File Upload */}
                            <button
                                type="button"
                                className="copilot-action-button"
                                title="Attach file (Images, PDFs, Documents)"
                                tabIndex={-1}
                                onClick={(e) => {
                                    e.stopPropagation();
                                    fileInputRef.current?.click();
                                }}
                                onMouseEnter={() => paperclipIconRef.current?.startAnimation()}
                                onMouseLeave={() => paperclipIconRef.current?.stopAnimation()}
                            >
                                <PaperclipIcon ref={paperclipIconRef} size={16} />
                            </button>

                            {(input.trim() || attachments.length > 0) && !isLoading && (
                                <button
                                    type="submit"
                                    className="copilot-send-button-sm"
                                    title="Send message (Enter)"
                                    disabled={(!input.trim() && attachments.length === 0) || isLoading}
                                >
                                    <SendIcon size={18} />
                                </button>
                            )}

                            {isLoading && onStop && (
                                <button
                                    type="button"
                                    onClick={onStop}
                                    className="copilot-stop-button-sm"
                                    title="Stop generation"
                                >
                                    <StopIcon size={16} />
                                </button>
                            )}
                        </div>
                    </div>
                </div>
            </form>
        </div>
    );
};<|MERGE_RESOLUTION|>--- conflicted
+++ resolved
@@ -7,16 +7,11 @@
 import { StopIcon } from './icons/StopIcon';
 import { PaperclipIcon } from './icons/PaperclipIcon';
 import { MentionInput } from '../MentionInput';
-<<<<<<< HEAD
 import { FileAttachment, type FileAttachmentData } from './FileAttachment';
 import { validateFile, createImagePreview, isImageFile } from '../../utils/fileProcessor';
-import type { ExecutionMode } from './types';
-import { createLogger } from '../../logger';
+import type { ExecutionMode, Message } from './types';
 
 const log = createLogger('ChatInput');
-=======
-import type { ExecutionMode, Message } from './types';
->>>>>>> 1608e9d7
 
 interface ChatInputProps {
     messages: Message[];
