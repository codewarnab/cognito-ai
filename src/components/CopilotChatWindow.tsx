--- conflicted
+++ resolved
@@ -9,12 +9,9 @@
 import remarkGfm from 'remark-gfm';
 import remarkBreaks from 'remark-breaks';
 import { VoiceInput } from '../audio/VoiceInput';
-<<<<<<< HEAD
 import { MentionInput } from './MentionInput';
 import { renderTextWithMentions } from './MentionBadge';
-=======
 import { ToolPartRenderer } from '../ai/ToolPartRenderer';
->>>>>>> 54d1d77e
 
 interface Message {
     id?: string;
@@ -40,15 +37,7 @@
 
 // Helper to extract text content from AI SDK v5 parts array
 const getMessageContent = (message: Message): string => {
-<<<<<<< HEAD
     if (!message.parts || message.parts.length === 0) return '';
-
-=======
-    if (!message.parts || message.parts.length === 0) {
-        return '';
-    }
-    
->>>>>>> 54d1d77e
     return message.parts
         .filter((part: any) => part.type === 'text')
         .map((part: any) => part.text)
